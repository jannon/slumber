--- conflicted
+++ resolved
@@ -126,12 +126,8 @@
 
             if type(resp.content) == bytes:
                 try:
-<<<<<<< HEAD
-                    return stype.loads(resp.content.decode())
-=======
                     encoding = requests.utils.guess_json_utf(resp.content)
                     return stype.loads(resp.content.decode(encoding))
->>>>>>> cddf102d
                 except:
                     return resp.content
             return stype.loads(resp.content)
