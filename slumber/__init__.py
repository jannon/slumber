import posixpath
import urlparse

import requests

from slumber import exceptions
from slumber.serialize import Serializer

__all__ = ["Resource", "API"]


def url_join(base, *args):
    """
    Helper function to join an arbitrary number of url segments together.
    """
    scheme, netloc, path, query, fragment = urlparse.urlsplit(base)
    path = path if len(path) else "/"
    path = posixpath.join(path, *[('%s' % x) for x in args])
    return urlparse.urlunsplit([scheme, netloc, path, query, fragment])


class ResourceAttributesMixin(object):
    """
    A Mixin that makes it so that accessing an undefined attribute on a class
    results in returning a Resource Instance. This Instance can then be used
    to make calls to the a Resource.

    It assumes that a Meta class exists at self._meta with all the required
    attributes.
    """

    def __getattr__(self, item):
        if item.startswith("_"):
            raise AttributeError(item)

        kwargs = {}
        for key, value in self._store.iteritems():
            kwargs[key] = value

        kwargs.update({"base_url": url_join(self._store["base_url"], item)})

        return Resource(**kwargs)


class Resource(ResourceAttributesMixin, object):
    """
    Resource provides the main functionality behind slumber. It handles the
    attribute -> url, kwarg -> query param, and other related behind the scenes
    python to HTTP transformations. It's goal is to represent a single resource
    which may or may not have children.

    It assumes that a Meta class exists at self._meta with all the required
    attributes.
    """

    def __init__(self, *args, **kwargs):
        self._store = kwargs

    def __call__(self, id=None, format=None, url_override=None):
        """
        Returns a new instance of self modified by one or more of the available
        parameters. These allows us to do things like override format for a
        specific request, and enables the api.resource(ID).get() syntax to get
        a specific resource by it's ID.
        """

        # Short Circuit out if the call is empty
        if id is None and format is None and url_override is None:
            return self

        kwargs = {}
        for key, value in self._store.iteritems():
            kwargs[key] = value

        if id is not None:
            kwargs["base_url"] = url_join(self._store["base_url"], id)

        if format is not None:
            kwargs["format"] = format

        if url_override is not None:
            # @@@ This is hacky and we should probably figure out a better way
            #    of handling the case when a POST/PUT doesn't return an object
            #    but a Location to an object that we need to GET.
            kwargs["base_url"] = url_override

        kwargs["session"] = self._store["session"]

        return self.__class__(**kwargs)

<<<<<<< HEAD
    def _request(self, method, data=None, params=None):
        s = self._store["serializer"]
=======
    def get_serializer(self):
        return Serializer(default_format=self._store["format"])

    def _request(self, method, data=None, params=None, files=None):
        s = self.get_serializer()
>>>>>>> b5b82adc
        url = self._store["base_url"]

        if self._store["append_slash"] and not url.endswith("/"):
            url = url + "/"

        headers = {
            'accept': s.get_content_type()
        }
        if not files:
            # files imply a content-type of multipart/form-data
            headers['content-type'] = s.get_content_type()

        resp = self._store["session"].request(method, url, data=data, params=params, files=files, headers=headers)

        if 400 <= resp.status_code <= 499:
            raise exceptions.HttpClientError("Client Error %s: %s" % (resp.status_code, url), response=resp, content=resp.content)
        elif 500 <= resp.status_code <= 599:
            raise exceptions.HttpServerError("Server Error %s: %s" % (resp.status_code, url), response=resp, content=resp.content)

        self._ = resp

        return resp

<<<<<<< HEAD
    def _handle_redirect(self, resp, **kwargs):
        # @@@ Hacky, see description in __call__
        resource_obj = self(url_override=resp.headers["location"])
        return resource_obj.get(params=kwargs)

    def _try_to_serialize_response(self, resp):
        s = self._store["serializer"]

        if resp.headers.get("content-type", None):
            content_type = resp.headers.get("content-type").split(";")[0].strip()

            try:
                stype = s.get_serializer(content_type=content_type)
            except exceptions.SerializerNotAvailable:
                return resp.content
=======
    def _extract_files(self, d):
        """
        Remove file-like objects from d and return them in a dictionary.
        """
        files = {}
        for k in d.keys():
            if callable(getattr(d[k], 'read', None)):
                files[k] = d[k]
                del d[k]
        return files

    def get(self, **kwargs):
        s = self.get_serializer()
>>>>>>> b5b82adc

            return stype.loads(resp.content)
        else:
            return resp.content

    def get(self, **kwargs):
        resp = self._request("GET", params=kwargs)
        if 200 <= resp.status_code <= 299:
            return self._try_to_serialize_response(resp)
        else:
            return  # @@@ We should probably do some sort of error here? (Is this even possible?)

    def post(self, data, **kwargs):
        s = self._store["serializer"]

        files = self._extract_files(data)
        # Files require data to be in a dictionary, not string
        if not files:
            data = s.dumps(data)
        resp = self._request("POST", data=data, params=kwargs, files=files)
        if 200 <= resp.status_code <= 299:
            return self._try_to_serialize_response(resp)
        else:
            # @@@ Need to be Some sort of Error Here or Something
            return

    def patch(self, data, **kwargs):
        s = self._store["serializer"]

        resp = self._request("PATCH", data=s.dumps(data), params=kwargs)
        if 200 <= resp.status_code <= 299:
            return self._try_to_serialize_response(resp)
        else:
            # @@@ Need to be Some sort of Error Here or Something
            return

    def put(self, data, **kwargs):
        s = self._store["serializer"]

        files = self._extract_files(data)
        # Files require data to be in a dictionary, not string
        if not files:
            data = s.dumps(data)
        resp = self._request("PUT", data=data, params=kwargs, files=files)
        if 200 <= resp.status_code <= 299:
            return self._try_to_serialize_response(resp)
        else:
            return False

    def delete(self, **kwargs):
        resp = self._request("DELETE", params=kwargs)
        if 200 <= resp.status_code <= 299:
            if resp.status_code == 204:
                return True
            else:
                return True  # @@@ Should this really be True?
        else:
            return False


class API(ResourceAttributesMixin, object):

    def __init__(self, base_url=None, auth=None, format=None, append_slash=True, session=None, serializer=None):
        if serializer is None:
            serializer = Serializer(default=format)

        if session is None:
            session = requests.session()
            session.auth = auth

        self._store = {
            "base_url": base_url,
            "format": format if format is not None else "json",
            "append_slash": append_slash,
            "session": session,
            "serializer": serializer,
        }

        # Do some Checks for Required Values
        if self._store.get("base_url") is None:
            raise exceptions.ImproperlyConfigured("base_url is required")<|MERGE_RESOLUTION|>--- conflicted
+++ resolved
@@ -88,27 +88,17 @@
 
         return self.__class__(**kwargs)
 
-<<<<<<< HEAD
-    def _request(self, method, data=None, params=None):
-        s = self._store["serializer"]
-=======
-    def get_serializer(self):
-        return Serializer(default_format=self._store["format"])
-
     def _request(self, method, data=None, params=None, files=None):
-        s = self.get_serializer()
->>>>>>> b5b82adc
+        s = self._store["serializer"]
         url = self._store["base_url"]
 
         if self._store["append_slash"] and not url.endswith("/"):
             url = url + "/"
 
-        headers = {
-            'accept': s.get_content_type()
-        }
+        headers = {"accept": s.get_content_type()}
+
         if not files:
-            # files imply a content-type of multipart/form-data
-            headers['content-type'] = s.get_content_type()
+            headers["content-type"] = s.get_content_type()
 
         resp = self._store["session"].request(method, url, data=data, params=params, files=files, headers=headers)
 
@@ -121,7 +111,6 @@
 
         return resp
 
-<<<<<<< HEAD
     def _handle_redirect(self, resp, **kwargs):
         # @@@ Hacky, see description in __call__
         resource_obj = self(url_override=resp.headers["location"])
@@ -137,7 +126,11 @@
                 stype = s.get_serializer(content_type=content_type)
             except exceptions.SerializerNotAvailable:
                 return resp.content
-=======
+
+            return stype.loads(resp.content)
+        else:
+            return resp.content
+
     def _extract_files(self, d):
         """
         Remove file-like objects from d and return them in a dictionary.
@@ -150,14 +143,6 @@
         return files
 
     def get(self, **kwargs):
-        s = self.get_serializer()
->>>>>>> b5b82adc
-
-            return stype.loads(resp.content)
-        else:
-            return resp.content
-
-    def get(self, **kwargs):
         resp = self._request("GET", params=kwargs)
         if 200 <= resp.status_code <= 299:
             return self._try_to_serialize_response(resp)
@@ -168,9 +153,10 @@
         s = self._store["serializer"]
 
         files = self._extract_files(data)
-        # Files require data to be in a dictionary, not string
+        
         if not files:
-            data = s.dumps(data)
+            s.dumps(data)
+
         resp = self._request("POST", data=data, params=kwargs, files=files)
         if 200 <= resp.status_code <= 299:
             return self._try_to_serialize_response(resp)
@@ -192,10 +178,7 @@
         s = self._store["serializer"]
 
         files = self._extract_files(data)
-        # Files require data to be in a dictionary, not string
-        if not files:
-            data = s.dumps(data)
-        resp = self._request("PUT", data=data, params=kwargs, files=files)
+        resp = self._request("PUT", data=s.dumps(data), params=kwargs, files=files)
         if 200 <= resp.status_code <= 299:
             return self._try_to_serialize_response(resp)
         else:
