--- conflicted
+++ resolved
@@ -24,15 +24,9 @@
             self.assertEqual(type(serializer), slumber.serialize.JsonSerializer,
                              "content_type %s should produce a JsonSerializer")
 
-<<<<<<< HEAD
-        result = serializer.dumps(self.data)
-        self.assertEqual(result, '{"foo": "bar"}')
-        self.assertEqual(self.data, serializer.loads(result))
-=======
         result = s.dumps(self.data)
         self.assertEqual(result, '{"foo": "bar"}')
         self.assertEqual(self.data, s.loads(result))
->>>>>>> 9c4a02ce
 
     def test_yaml_get_serializer(self):
         s = slumber.serialize.Serializer()
@@ -45,12 +39,6 @@
             self.assertEqual(type(serializer), slumber.serialize.YamlSerializer,
                              "content_type %s should produce a YamlSerializer")
 
-<<<<<<< HEAD
-        result = serializer.dumps(self.data)
-        self.assertEqual(result, "{foo: bar}\n")
-        self.assertEqual(self.data, serializer.loads(result))
-=======
         result = s.dumps(self.data, format='yaml')
         self.assertEqual(result, "{foo: bar}\n")
-        self.assertEqual(self.data, s.loads(result, format='yaml'))
->>>>>>> 9c4a02ce
+        self.assertEqual(self.data, s.loads(result, format='yaml'))