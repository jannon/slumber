--- conflicted
+++ resolved
@@ -11,11 +11,7 @@
 
 setup(
     name = "slumber",
-<<<<<<< HEAD
-    version = "0.4",
-=======
     version = "0.4.1",
->>>>>>> cba2224c
     description = "A library that makes consuming a REST API easier and more convenient",
     long_description="\n\n".join([
         open(os.path.join(base_dir, "README.rst"), "r").read(),
